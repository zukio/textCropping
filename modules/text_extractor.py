import os
import cv2
import shutil
import pytesseract
import numpy as np
import datetime
import logging
import json

# ログの設定


def setup_text_logging():
    """文字検出用のログ設定を行います"""
    log_dir = os.path.join(os.path.dirname(
        os.path.dirname(os.path.abspath(__file__))), 'logs')
    if not os.path.exists(log_dir):
        os.makedirs(log_dir, exist_ok=True)

    text_logger = logging.getLogger('text_detection')
    text_logger.setLevel(logging.INFO)

    # 日付ごとに新しいログファイルを作成
    today = datetime.datetime.now().strftime('%Y-%m-%d')
    log_file = os.path.join(log_dir, f'text_detection_{today}.log')

    file_handler = logging.FileHandler(log_file, encoding='utf-8')
    formatter = logging.Formatter('%(asctime)s - %(levelname)s - %(message)s')
    file_handler.setFormatter(formatter)

    # ハンドラが既に存在する場合は追加しない
    if not text_logger.handlers:
        text_logger.addHandler(file_handler)

    return text_logger


# テキスト検出用のロガーを初期化
text_logger = setup_text_logging()

# 優先順位：
# 1. 環境変数で TESSERACT_PATH があればそれを使う
# 2. なければ、PATHから自動検出
# 3. それも失敗したらエラーを投げる

tess_path = os.environ.get("TESSERACT_PATH") or shutil.which("tesseract")

if tess_path is None:
    raise RuntimeError(
        "Tesseractが見つかりません。TESSERACT_PATH 環境変数を指定するか、PATHを通してください。")

pytesseract.pytesseract.tesseract_cmd = tess_path


class TextExtractor:
    def __init__(self, output_dir=None):
        """Create extractor with optional output directory."""
        self.output_dir = output_dir
        self.ocr_engine = "tesseract"
        self.easyocr_reader = None

        # 設定ファイルからOCRエンジンを読み込む
        config_path = os.path.join(os.path.dirname(
            os.path.dirname(os.path.abspath(__file__))), 'config.json')
        if os.path.exists(config_path):
            try:
                with open(config_path, 'r', encoding='utf-8') as f:
                    config = json.load(f)
                    self.ocr_engine = config.get('ocr_engine', "tesseract")
            except Exception as e:
                text_logger.warning(f"設定ファイルの読み込みに失敗しました: {e}")
                self.ocr_engine = "tesseract"

    def _init_easyocr(self):
        """EasyOCRを初期化する"""
        if self.easyocr_reader is None:
            try:
                import easyocr
                text_logger.info("EasyOCRを初期化しています...")
                self.easyocr_reader = easyocr.Reader(['ja', 'en'])
                text_logger.info("EasyOCRの初期化が完了しました")
                return True
            except ImportError:
                text_logger.error("EasyOCRがインストールされていません。Tesseractを使用します。")
                self.ocr_engine = "tesseract"
                return False
            except Exception as e:
                text_logger.error(f"EasyOCRの初期化中にエラーが発生しました: {e}")
                self.ocr_engine = "tesseract"
                return False
        return True

    def extract_texts_with_easyocr(self, img):
        """EasyOCRを使用してテキストを抽出"""
        if not self._init_easyocr():
            return None, None, 0

        h, w = img.shape[:2]

        try:
            # EasyOCRでテキスト検出（信頼度の閾値を下げる）
            results = self.easyocr_reader.readtext(
                img, detail=1, paragraph=False, min_size=10)

            if not results:
                text_logger.info("EasyOCRでテキストが検出されませんでした")
                return None, None, 0

            texts = []
            boxes_list = []
            char_count = 0

            # 検出されたテキストを処理
            for bbox, text, conf in results:
                if conf > 0.1:  # 信頼度の閾値を下げる（より多くのテキストを検出）
                    if text and text.strip():  # 空のテキストをスキップ
                        texts.append(text)
                        char_count += len(text)

                        try:
                            # ボックス情報をTesseractと互換性のある形式に変換
                            # 座標が空や不正でないことを確認
                            if len(bbox) != 4 or any(not isinstance(point, (list, tuple)) or len(point) != 2 for point in bbox):
                                text_logger.warning(f"無効なbbox形式: {bbox}")
                                continue

                            x1, y1 = int(float(bbox[0][0])), int(
                                float(bbox[0][1]))
                            x2, y2 = int(float(bbox[2][0])), int(
                                float(bbox[2][1]))

                            # 座標値が有効な範囲内かチェック
                            if 0 <= x1 < w and 0 <= y1 < h and 0 <= x2 < w and 0 <= y2 < h:
                                # 各文字に対して行を作成
                                for i, char in enumerate(text):
                                    if not char or char.isspace():  # 空文字や空白はスキップ
                                        continue

                                    # 0除算を防ぐ
                                    text_len = max(len(text.strip()), 1)
                                    char_width = max((x2 - x1) / text_len, 1)

                                    char_x1 = max(int(x1 + i * char_width), 0)
                                    char_x2 = min(
                                        int(x1 + (i + 1) * char_width), w-1)

                                    # 有効なボックスのみ追加
                                    if char_x1 < char_x2:
                                        boxes_list.append(
                                            f"{char} {char_x1} {h-y2} {char_x2} {h-y1}")
                        except (ValueError, TypeError, IndexError, ZeroDivisionError) as e:
                            text_logger.warning(
                                f"ボックス座標の処理中にエラー: {e}, bbox={bbox}, text={text}")
                            continue

            detected_text = "\n".join(texts)
            boxes = "\n".join(boxes_list)

            text_logger.info(
                f"EasyOCRで検出されたテキスト数: {len(texts)}, 文字数: {char_count}")

            if not boxes_list:
                text_logger.warning("有効なボックス情報が生成されませんでした")
                return None, None, 0

            return detected_text, boxes, char_count

        except Exception as e:
            text_logger.error(f"EasyOCRでのテキスト検出中にエラーが発生しました: {e}")
            import traceback
            text_logger.error(f"詳細なエラー: {traceback.format_exc()}")
            return None, None, 0

    def extract_texts(self, file_path):
        img = cv2.imread(file_path, cv2.IMREAD_COLOR)
        if img is None:
            raise FileNotFoundError(f"File not found: {file_path}")

        h, w = img.shape[:2]

        # 設定に基づいてOCRエンジンを選択
        if self.ocr_engine == "easyocr":
            # EasyOCRを使用する
            detected_text, boxes, char_count = self.extract_texts_with_easyocr(
                img)

            # EasyOCRが失敗した場合はTesseractにフォールバック
            if detected_text is None or boxes is None:
                text_logger.info("EasyOCRでの検出に失敗しました。Tesseractを使用します。")
                gray = cv2.cvtColor(img, cv2.COLOR_BGR2GRAY)
                detected_text = pytesseract.image_to_string(
                    gray, lang='jpn+eng')
                boxes = pytesseract.image_to_boxes(gray)

                # 文字数を再計算
                char_count = 0
                for b in boxes.splitlines():
                    parts = b.split(' ')
                    if len(parts) >= 5:
                        char_count += 1

        else:
            # デフォルト: Tesseractを使用
            gray = cv2.cvtColor(img, cv2.COLOR_BGR2GRAY)
            detected_text = pytesseract.image_to_string(gray, lang='jpn+eng')
            boxes = pytesseract.image_to_boxes(gray)

            # 検出された文字の数をカウント
            char_count = 0
            for b in boxes.splitlines():
                parts = b.split(' ')
                if len(parts) >= 5:
                    char_count += 1

        # マスク画像(文字領域)を作成
        mask = np.zeros((h, w), dtype=np.uint8)

        for b in boxes.splitlines():
            parts = b.split(' ')
            if len(parts) >= 5:
                x1, y1, x2, y2 = map(int, parts[1:5])
                # Tesseract の座標系は左下が原点
                mask[h - y2:h - y1, x1:x2] = 255

        # 文字検出結果をログに記録
        base_name = os.path.basename(file_path)
        if char_count > 0:
            msg = f"ファイル: {base_name} - 文字検出: {char_count}文字"
            text_logger.info(msg)
            logging.info(msg)
            if detected_text and detected_text.strip():
                text = detected_text.strip()
                # 検出されたテキストを改行ごとに分割してログに記録
                text_logger.info(f"検出テキスト: \n{text}")
                logging.info(f"検出テキスト: \n{text}")
            else:
                msg = "テキスト認識できませんでした（ボックスのみ検出）"
                text_logger.info(msg)
                logging.info(msg)
                return None
        else:
            msg = f"ファイル: {base_name} - 文字検出なし"
            text_logger.info(msg)
            logging.info(msg)
            return None

        # ----- 文字領域以外を白で塗りつぶす -----
        filled = img.copy()
        filled[mask == 0] = (255, 255, 255)

        # ----- 二値化してテキストだけのマスクを作成 -----
        gray_mask = cv2.cvtColor(filled, cv2.COLOR_BGR2GRAY)
<<<<<<< HEAD
        otsu_thresh, _ = cv2.threshold(gray_mask, 0, 255,
                                       cv2.THRESH_BINARY + cv2.THRESH_OTSU)

        # Otsuで求めた値より少し高い閾値を設定して非文字部分を除去
        strict_thresh = min(255, otsu_thresh + 20)
        _, binary = cv2.threshold(gray_mask, strict_thresh, 255,
                                  cv2.THRESH_BINARY)
        text_mask = cv2.bitwise_not(binary)

        # 小さなノイズを除去
        kernel = np.ones((3, 3), np.uint8)
        text_mask = cv2.morphologyEx(text_mask, cv2.MORPH_OPEN, kernel)

=======
        _, binary = cv2.threshold(gray_mask, 0, 255,
                                  cv2.THRESH_BINARY + cv2.THRESH_OTSU)
        text_mask = cv2.bitwise_not(binary)

>>>>>>> 996ede64
        # ----- マスクを用いて元画像から文字部分のみ抽出 -----
        masked = cv2.bitwise_and(img, img, mask=text_mask)

        # 透過PNG用にAlphaチャネルを設定
        rgba = cv2.cvtColor(masked, cv2.COLOR_BGR2BGRA)
        rgba[:, :, 3] = text_mask
        # 出力先ディレクトリの処理
        if self.output_dir:
            # 出力先が指定されている場合はそこを使用
            out_dir = self.output_dir
        else:
            # 指定がない場合は入力ファイルの親ディレクトリの'output'フォルダを使用
            parent_dir = os.path.dirname(os.path.dirname(file_path))
            out_dir = os.path.join(parent_dir, 'output')

        # 出力先ディレクトリが監視対象ディレクトリ内にないかチェック
        file_dir = os.path.dirname(file_path)
        from modules.utils.path_utils import is_subpath
        if is_subpath(out_dir, file_dir):
            text_logger.warning(f"出力先ディレクトリが監視対象内です: {out_dir}")
            # 安全な代替として親ディレクトリの'output'フォルダを使用
            out_dir = os.path.join(os.path.dirname(file_dir), 'output')
            text_logger.info(f"出力先を変更しました: {out_dir}")

        if not os.path.exists(out_dir):
            os.makedirs(out_dir, exist_ok=True)

        base_name = os.path.splitext(os.path.basename(file_path))[0]
        out_path = os.path.join(out_dir, f"{base_name}_texts.png")
        cv2.imwrite(out_path, rgba)
        return out_path<|MERGE_RESOLUTION|>--- conflicted
+++ resolved
@@ -250,7 +250,7 @@
 
         # ----- 二値化してテキストだけのマスクを作成 -----
         gray_mask = cv2.cvtColor(filled, cv2.COLOR_BGR2GRAY)
-<<<<<<< HEAD
+
         otsu_thresh, _ = cv2.threshold(gray_mask, 0, 255,
                                        cv2.THRESH_BINARY + cv2.THRESH_OTSU)
 
@@ -263,13 +263,6 @@
         # 小さなノイズを除去
         kernel = np.ones((3, 3), np.uint8)
         text_mask = cv2.morphologyEx(text_mask, cv2.MORPH_OPEN, kernel)
-
-=======
-        _, binary = cv2.threshold(gray_mask, 0, 255,
-                                  cv2.THRESH_BINARY + cv2.THRESH_OTSU)
-        text_mask = cv2.bitwise_not(binary)
-
->>>>>>> 996ede64
         # ----- マスクを用いて元画像から文字部分のみ抽出 -----
         masked = cv2.bitwise_and(img, img, mask=text_mask)
 
