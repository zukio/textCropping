import os
import cv2
import shutil
import pytesseract
import numpy as np
import datetime
import logging
import json

# ログの設定


def setup_text_logging():
    """文字検出用のログ設定を行います"""
    log_dir = os.path.join(os.path.dirname(
        os.path.dirname(os.path.abspath(__file__))), 'logs')
    if not os.path.exists(log_dir):
        os.makedirs(log_dir, exist_ok=True)

    text_logger = logging.getLogger('text_detection')
    text_logger.setLevel(logging.INFO)

    # 日付ごとに新しいログファイルを作成
    today = datetime.datetime.now().strftime('%Y-%m-%d')
    log_file = os.path.join(log_dir, f'text_detection_{today}.log')

    file_handler = logging.FileHandler(log_file, encoding='utf-8')
    formatter = logging.Formatter('%(asctime)s - %(levelname)s - %(message)s')
    file_handler.setFormatter(formatter)

    # ハンドラが既に存在する場合は追加しない
    if not text_logger.handlers:
        text_logger.addHandler(file_handler)

    return text_logger


# テキスト検出用のロガーを初期化
text_logger = setup_text_logging()

# 優先順位：
# 1. 環境変数で TESSERACT_PATH があればそれを使う
# 2. なければ、PATHから自動検出
# 3. それも失敗したらエラーを投げる

tess_path = os.environ.get("TESSERACT_PATH") or shutil.which("tesseract")
TESSERACT_AVAILABLE = tess_path is not None

if TESSERACT_AVAILABLE:
    pytesseract.pytesseract.tesseract_cmd = tess_path
else:
    text_logger.warning(
        "Tesseractが見つかりません。EasyOCRへフォールバックします")


class TextExtractor:
<<<<<<< HEAD
    def __init__(self, output_dir=None, crop=False, color_mode="original", mono_color="#000000", ocr_engine=None):
        """Create extractor with optional output directory and options.

        Parameters
        ----------
        ocr_engine : str, optional
            Specify OCR engine to use. Overrides config.json if provided.
=======
    def __init__(self, output_dir=None, crop=False, color_mode="original", mono_color="#000000",
                 box_scale=1.2, morph_kernel_size=2):
        """Create extractor with optional output directory and options.

        Args:
            output_dir: 出力先ディレクトリ
            crop: 文字部分だけを切り抜くかどうか
            color_mode: 出力画像のカラー設定
            mono_color: 単色モードの場合の色
            box_scale: 文字ボックス拡大倍率（中心から拡大）
            morph_kernel_size: マスク調整に用いるモルフォロジー演算のカーネルサイズ
>>>>>>> e92f4432
        """
        self.output_dir = output_dir
        self.crop = crop
        self.color_mode = color_mode
        self.mono_color = mono_color
<<<<<<< HEAD
        self.ocr_engine = ocr_engine
=======
        self.box_scale = box_scale
        self.morph_kernel_size = morph_kernel_size
        self.ocr_engine = "tesseract"
>>>>>>> e92f4432
        self.easyocr_reader = None

        # 設定ファイルからOCRエンジンを読み込む
        config_path = os.path.join(os.path.dirname(
            os.path.dirname(os.path.abspath(__file__))), 'config.json')
        if self.ocr_engine is None and os.path.exists(config_path):
            try:
                with open(config_path, 'r', encoding='utf-8') as f:
                    config = json.load(f)
                    self.ocr_engine = config.get('ocr_engine')
            except Exception as e:
                text_logger.warning(f"設定ファイルの読み込みに失敗しました: {e}")

        if self.ocr_engine is None:
            self.ocr_engine = "tesseract"

        # Tesseractが使えない場合はEasyOCRへフォールバック
        if not TESSERACT_AVAILABLE and self.ocr_engine == "tesseract":
            self.ocr_engine = "easyocr"
            text_logger.info("Tesseractが利用できないためEasyOCRを使用します")

    def _parse_color(self, color):
        """Convert color specification to BGR tuple."""
        if isinstance(color, (list, tuple)) and len(color) == 3:
            return tuple(int(c) for c in reversed(color))
        if isinstance(color, str):
            if color.startswith("#") and len(color) == 7:
                r = int(color[1:3], 16)
                g = int(color[3:5], 16)
                b = int(color[5:7], 16)
                return (b, g, r)
            if "," in color:
                parts = color.split(',')
                if len(parts) == 3:
                    r, g, b = [int(p.strip()) for p in parts]
                    return (b, g, r)
        # default black
        return (0, 0, 0)

    def _init_easyocr(self):
        """EasyOCRを初期化する"""
        if self.easyocr_reader is None:
            try:
                import easyocr
                text_logger.info("EasyOCRを初期化しています...")
                self.easyocr_reader = easyocr.Reader(['ja', 'en'])
                text_logger.info("EasyOCRの初期化が完了しました")
                return True
            except ImportError:
                text_logger.error("EasyOCRがインストールされていません。Tesseractを使用します。")
                self.ocr_engine = "tesseract"
                return False
            except Exception as e:
                text_logger.error(f"EasyOCRの初期化中にエラーが発生しました: {e}")
                self.ocr_engine = "tesseract"
                return False
        return True

    def extract_texts_with_easyocr(self, img):
        """EasyOCRを使用してテキストを抽出"""
        if not self._init_easyocr():
            return None, None, 0

        h, w = img.shape[:2]

        try:
            # EasyOCRでテキスト検出（信頼度の閾値を下げる）
            results = self.easyocr_reader.readtext(
                img, detail=1, paragraph=False, min_size=10)

            if not results:
                text_logger.info("EasyOCRでテキストが検出されませんでした")
                return None, None, 0

            texts = []
            boxes_list = []
            char_count = 0

            # 検出されたテキストを処理
            for bbox, text, conf in results:
                if conf > 0.1:  # 信頼度の閾値を下げる（より多くのテキストを検出）
                    if text and text.strip():  # 空のテキストをスキップ
                        texts.append(text)
                        char_count += len(text)

                        try:
                            # ボックス情報をTesseractと互換性のある形式に変換
                            # 座標が空や不正でないことを確認
                            if len(bbox) != 4 or any(not isinstance(point, (list, tuple)) or len(point) != 2 for point in bbox):
                                text_logger.warning(f"無効なbbox形式: {bbox}")
                                continue

                            x1, y1 = int(float(bbox[0][0])), int(
                                float(bbox[0][1]))
                            x2, y2 = int(float(bbox[2][0])), int(
                                float(bbox[2][1]))

                            # 座標値が有効な範囲内かチェック
                            if 0 <= x1 < w and 0 <= y1 < h and 0 <= x2 < w and 0 <= y2 < h:
                                # 各文字に対して行を作成
                                for i, char in enumerate(text):
                                    if not char or char.isspace():  # 空文字や空白はスキップ
                                        continue

                                    # 0除算を防ぐ
                                    text_len = max(len(text.strip()), 1)
                                    char_width = max((x2 - x1) / text_len, 1)

                                    char_x1 = max(int(x1 + i * char_width), 0)
                                    char_x2 = min(
                                        int(x1 + (i + 1) * char_width), w-1)

                                    # 有効なボックスのみ追加
                                    if char_x1 < char_x2:
                                        boxes_list.append(
                                            f"{char} {char_x1} {h-y2} {char_x2} {h-y1}")
                        except (ValueError, TypeError, IndexError, ZeroDivisionError) as e:
                            text_logger.warning(
                                f"ボックス座標の処理中にエラー: {e}, bbox={bbox}, text={text}")
                            continue

            detected_text = "\n".join(texts)
            boxes = "\n".join(boxes_list)

            text_logger.info(
                f"EasyOCRで検出されたテキスト数: {len(texts)}, 文字数: {char_count}")

            if not boxes_list:
                text_logger.warning("有効なボックス情報が生成されませんでした")
                return None, None, 0

            return detected_text, boxes, char_count
        except Exception as e:
            text_logger.error(f"EasyOCRでのテキスト検出中にエラーが発生しました: {e}")
            import traceback
            text_logger.error(f"詳細なエラー: {traceback.format_exc()}")
            return None, None, 0

    def extract_texts_with_saas(self, img):
        """SaaS型OCRを使用してテキストを抽出 (未実装)"""
        text_logger.warning("SaaS OCR は未実装です")
        return None, None, 0

    def extract_texts(self, file_path):
        # 日本語ファイル名対応のため、NumPyを使用して画像を読み込む
        try:
            # ファイルパスをUTF-8でエンコードして確実に日本語ファイル名を処理できるようにする
            text_logger.info(f"画像読み込み開始: {file_path}")

            # バイナリモードで読み込み、NumPyとimdecodを使用
            import numpy as np
            with open(file_path, 'rb') as f:
                img_array = np.asarray(bytearray(f.read()), dtype=np.uint8)
                img = cv2.imdecode(img_array, cv2.IMREAD_COLOR)

            if img is None:
                text_logger.error(f"画像の読み込みに失敗しました: {file_path}")
                # ファイルパスが正しく表示されるか確認するためにバイナリ表現も出力
                text_logger.error(f"バイナリファイルパス: {file_path.encode('utf-8')}")
                raise FileNotFoundError(
                    f"File not found or could not be read: {file_path}")

            text_logger.info(
                f"画像読み込み成功: {os.path.basename(file_path)}, サイズ: {img.shape}")
        except Exception as e:
            text_logger.error(f"画像読み込み中にエラーが発生しました: {e}, path: {file_path}")
            text_logger.error(f"バイナリファイルパス: {file_path.encode('utf-8')}")
            raise FileNotFoundError(
                f"Error reading file: {file_path}, error: {e}")

        h, w = img.shape[:2]

        # 出力ディレクトリの設定
        if self.output_dir:
            debug_dir = os.path.join(self.output_dir, 'debug')
            out_dir = self.output_dir
        else:
            parent_dir = os.path.dirname(os.path.dirname(file_path))
            debug_dir = os.path.join(parent_dir, 'output', 'debug')
            out_dir = os.path.join(parent_dir, 'output')

        # 出力先ディレクトリが監視対象ディレクトリ内にないかチェック
        file_dir = os.path.dirname(file_path)
        from modules.utils.path_utils import is_subpath
        if is_subpath(out_dir, file_dir):
            text_logger.warning(f"出力先ディレクトリが監視対象内です: {out_dir}")
            # 安全な代替として親ディレクトリの'output'フォルダを使用
            out_dir = os.path.join(os.path.dirname(file_dir), 'output')
            text_logger.info(f"出力先を変更しました: {out_dir}")

        # ディレクトリ作成
        if not os.path.exists(debug_dir):
            os.makedirs(debug_dir, exist_ok=True)
        if not os.path.exists(out_dir):
            os.makedirs(out_dir, exist_ok=True)

        base_name = os.path.splitext(os.path.basename(file_path))[0]

        # テキスト検出
        text_logger.info(f"ファイル: {os.path.basename(file_path)} のテキスト検出を開始します")

        # 設定に基づいてOCRエンジンを選択
        if self.ocr_engine == "easyocr":
            detected_text, boxes, char_count = self.extract_texts_with_easyocr(
                img)
            if detected_text is None or boxes is None:
                text_logger.info("EasyOCRでの検出に失敗しました。Tesseractを使用します。")
                if TESSERACT_AVAILABLE:
                    detected_text = pytesseract.image_to_string(
                        img, lang='jpn+eng')
                    boxes = pytesseract.image_to_boxes(img)
                    char_count = sum(1 for b in boxes.splitlines()
                                     if len(b.split(' ')) >= 5)
                else:
                    text_logger.error("有効なOCRエンジンがありません")
                    return None
        elif self.ocr_engine == "saas":
            detected_text, boxes, char_count = self.extract_texts_with_saas(
                img)
            if boxes is None:
                return None
        else:
            # デフォルト: Tesseractを使用
            if TESSERACT_AVAILABLE:
                detected_text = pytesseract.image_to_string(
                    img, lang='jpn+eng')
                boxes = pytesseract.image_to_boxes(img)
                char_count = sum(1 for b in boxes.splitlines()
                                 if len(b.split(' ')) >= 5)
            else:
                text_logger.error("Tesseractが利用できません")
                return None

        # 文字検出結果をログに記録
        base_name = os.path.basename(file_path)
        if char_count > 0:
            msg = f"ファイル: {base_name} - 文字検出: {char_count}文字"
            text_logger.info(msg)
            logging.info(msg)
            if detected_text and detected_text.strip():
                text = detected_text.strip()
                # 検出されたテキストを改行ごとに分割してログに記録
                text_logger.info(f"検出テキスト: \n{text}")
                logging.info(f"検出テキスト: \n{text}")
            else:
                msg = "テキスト認識できませんでした（ボックスのみ検出）"
                text_logger.info(msg)
                logging.info(msg)
                return None
        else:
            msg = f"ファイル: {base_name} - 文字検出なし"
            text_logger.info(msg)
            logging.info(msg)
            return None

        # テキストボックスを作成
        text_mask = np.zeros((h, w), dtype=np.uint8)

        # 各文字ボックスを拡大して連結
        text_logger.info("文字ボックスを拡大して連結します")
        for b in boxes.splitlines():
            parts = b.split(' ')
            if len(parts) >= 5:
                x1, y1, x2, y2 = map(int, parts[1:5])
                # Tesseract の座標系は左下が原点なので変換
                y1, y2 = h - y2, h - y1

                # ボックスを指定倍率で拡大（中心から）
                width = x2 - x1
                height = y2 - y1
                cx, cy = (x1 + x2) // 2, (y1 + y2) // 2

                new_width = int(round(width * self.box_scale))
                new_height = int(round(height * self.box_scale))

                new_x1 = max(0, cx - new_width // 2)
                new_y1 = max(0, cy - new_height // 2)
                new_x2 = min(w, cx + new_width // 2)
                new_y2 = min(h, cy + new_height // 2)

                # 拡大したボックスを描画（連結のため）
                text_mask[new_y1:new_y2, new_x1:new_x2] = 255

        # 連結処理を強化するためのモルフォロジー演算
        kernel = np.ones((5, 5), np.uint8)
        text_mask = cv2.dilate(text_mask, kernel, iterations=1)
        text_mask = cv2.morphologyEx(text_mask, cv2.MORPH_CLOSE, kernel)

        # デバッグ用にボックス画像を保存
        boxes_path = os.path.join(debug_dir, f"{base_name}_boxes.jpg")
        try:
            success, buffer = cv2.imencode('.jpg', text_mask)
            if success:
                with open(boxes_path, 'wb') as f:
                    f.write(buffer)
                text_logger.info(f"ボックス画像を保存しました: {boxes_path}")
        except Exception as e:
            text_logger.error(f"ボックス画像の保存中にエラーが発生しました: {e}")

        # ボックス範囲内の画像を抽出
        masked_original = img.copy()

        # 画像の前処理を実行（ボックス内のみ）
        text_logger.info(f"ファイル: {os.path.basename(file_path)} の前処理を開始します")
        enhanced_img, binary_img = self.preprocess_image(masked_original)

        # 前処理結果の保存（デバッグ用）
        try:
            # 前処理画像の保存
            enhanced_success, enhanced_buffer = cv2.imencode(
                '.jpg', enhanced_img)
            if enhanced_success:
                with open(os.path.join(debug_dir, f"{base_name}_enhanced.jpg"), 'wb') as f:
                    f.write(enhanced_buffer)

            # 二値化画像の保存
            binary_success, binary_buffer = cv2.imencode('.jpg', binary_img)
            if binary_success:
                with open(os.path.join(debug_dir, f"{base_name}_binary.jpg"), 'wb') as f:
                    f.write(binary_buffer)

            text_logger.info(f"前処理済み画像をデバッグディレクトリに保存しました: {debug_dir}")
        except Exception as e:
            text_logger.error(f"デバッグ画像の保存中にエラーが発生しました: {e}")
            # 保存に失敗しても処理は続行

        # 二値化画像の平均値をチェックして文字領域の白黒を判断
        binary_mean = np.mean(binary_img)
        text_logger.info(f"二値化画像の平均値: {binary_mean}")

        if binary_mean > 127:
            # 文字が白の場合は反転
            final_mask = cv2.bitwise_not(binary_img)
            text_logger.info("二値化画像の文字は白です（反転して使用）")
        else:
            # 文字が黒の場合はそのまま使用
            final_mask = binary_img.copy()
            text_logger.info("二値化画像の文字は黒です（そのまま使用）")

        # 前処理した文字部分の細部を保持するため、ボックス領域内でのみマスクを適用
        refined_mask = np.zeros((h, w), dtype=np.uint8)
        refined_mask = cv2.bitwise_and(final_mask, text_mask)

        # マスクの微調整（小さなノイズを除去、文字の連結を強化）
        kernel = np.ones((self.morph_kernel_size, self.morph_kernel_size), np.uint8)
        refined_mask = cv2.morphologyEx(refined_mask, cv2.MORPH_OPEN, kernel)
        refined_mask = cv2.morphologyEx(refined_mask, cv2.MORPH_CLOSE, kernel)

        # デバッグ用に最終マスクを保存
        mask_path = os.path.join(debug_dir, f"{base_name}_text_mask.jpg")
        try:
            success, buffer = cv2.imencode('.jpg', refined_mask)
            if success:
                with open(mask_path, 'wb') as f:
                    f.write(buffer)
                text_logger.info(f"最終マスク画像を保存しました: {mask_path}")
        except Exception as e:
            text_logger.error(f"マスク画像の保存中にエラーが発生しました: {e}")

        # 最終出力画像の作成（透過PNG）
        if self.color_mode == "original":
            # オリジナルモードでは、元の画像の色を使用
            masked = np.zeros_like(img)
            for c in range(3):
                masked[:, :, c] = np.where(refined_mask > 0, img[:, :, c], 0)
        else:
            # 単色モードでは指定された色で文字を描画
            color = self._parse_color(self.mono_color)
            masked = np.zeros_like(img)
            masked[refined_mask > 0] = color

        # 透過PNG用にAlphaチャネルを設定
        rgba = cv2.cvtColor(masked, cv2.COLOR_BGR2BGRA)
        # アルファチャンネルにマスクを設定（文字部分は不透明、背景は透明）
        rgba[:, :, 3] = refined_mask

        # クロップオプションが有効な場合、文字領域のみにトリミング
        if self.crop:
            coords = cv2.findNonZero(refined_mask)
            if coords is not None:
                x, y, w2, h2 = cv2.boundingRect(coords)
                # 余白を追加
                padding = 10
                x = max(0, x - padding)
                y = max(0, y - padding)
                w2 = min(w - x, w2 + padding * 2)
                h2 = min(h - y, h2 + padding * 2)
                rgba = rgba[y:y+h2, x:x+w2]

        # 最終的な出力画像を保存
        out_path = os.path.join(out_dir, f"{base_name}_texts.png")
        try:
            success, buffer = cv2.imencode('.png', rgba)
            if success:
                with open(out_path, 'wb') as f:
                    f.write(buffer)
                text_logger.info(f"文字抽出画像を保存しました: {out_path}")
                return out_path
            else:
                text_logger.error(f"文字抽出画像の保存に失敗しました: {out_path}")
                return None
        except Exception as e:
            text_logger.error(f"画像保存中にエラーが発生しました: {e}")
            return None

    def remove_noise(self, image):
        """
        ノイズ除去処理を行います。
        ガウシアンフィルタとメディアンフィルタを適用してノイズを低減します。

        Args:
            image: 入力画像 (BGR形式)

        Returns:
            ノイズ除去された画像
        """
        text_logger.info("ノイズ除去処理を適用しています...")

        # ガウシアンフィルタでノイズを低減
        # メディアンフィルタで塩コショウノイズを除去
        blur = cv2.GaussianBlur(image, (3, 3), 0)
        median = cv2.medianBlur(blur, 3)

        return median

    def adjust_contrast(self, image):
        """
        コントラスト調整処理を行います。
        CLAHE (Contrast Limited Adaptive Histogram Equalization) を使用します。

        Args:
            image: 入力画像

        Returns:
            コントラスト調整された画像
        """
        text_logger.info("コントラスト調整処理を適用しています...")

        # グレースケール変換
        if len(image.shape) == 3:
            gray = cv2.cvtColor(image, cv2.COLOR_BGR2GRAY)
        else:
            gray = image

        # CLAHEでコントラスト調整
        clahe = cv2.createCLAHE(clipLimit=2.0, tileGridSize=(8, 8))
        enhanced = clahe.apply(gray)

        # 元が3チャンネルの場合は3チャンネルに戻す
        if len(image.shape) == 3:
            enhanced_bgr = cv2.cvtColor(enhanced, cv2.COLOR_GRAY2BGR)
            return enhanced_bgr

        return enhanced

    def enhance_brightness_contrast(self, image, alpha=1.5, beta=0):
        """
        コントラストのみを向上させて、黒いテキスト部分を保持しながら背景の凹凸（グレー部分）を除去します。
        明度は上げないことで、黒い文字が飛ばないようにします。

        Args:
            image: 入力画像
            alpha: コントラスト調整パラメータ（1.0より大きい値でコントラスト増加）
            beta: 明度調整パラメータ（0にして明度は上げない）

        Returns:
            コントラスト調整された画像
        """
        text_logger.info(f"コントラストのみを調整しています（alpha={alpha}, beta={beta}）...")

        # コントラスト調整のみ: g(x) = alpha * f(x) + beta
        # alpha > 1 でコントラスト増加、beta = 0 で明度は変えない
        adjusted = cv2.convertScaleAbs(image, alpha=alpha, beta=beta)

        # 背景がより白くなるように閾値処理を追加
        if len(adjusted.shape) == 3:
            gray = cv2.cvtColor(adjusted, cv2.COLOR_BGR2GRAY)
        else:
            gray = adjusted

        # 背景の明るい部分をさらに白くする閾値処理
        # 閾値を高めに設定（200→230）して、より明確に背景と文字を分離
        _, thresh = cv2.threshold(gray, 230, 255, cv2.THRESH_BINARY)

        # 暗い部分（テキスト部分）を検出
        _, dark_mask = cv2.threshold(gray, 150, 255, cv2.THRESH_BINARY_INV)

        # グレースケールの場合
        if len(adjusted.shape) == 2:
            # 背景を白に、テキスト部分はそのまま保持
            result = thresh.copy()
            result[dark_mask == 255] = adjusted[dark_mask == 255]
            return result

        # カラー画像の場合
        adjusted_bgr = adjusted.copy()
        # 背景を白に
        adjusted_bgr[thresh == 255] = [255, 255, 255]
        # テキスト部分の黒をより強調（オプション）
        # dark_regions = dark_mask == 255
        # for c in range(3):
        #     adjusted_bgr[:,:,c][dark_regions] = adjusted_bgr[:,:,c][dark_regions] * 0.8

        return adjusted_bgr

    def adaptive_threshold(self, image):
        """
        単純な二値化処理を行います。
        Otsuの方法を使用して最適な閾値を自動的に決定します。
        黒い文字の形状をより正確に保存します。

        Args:
            image: 入力画像

        Returns:
            二値化された画像
        """
        text_logger.info("単純な二値化処理を適用しています...")

        # グレースケールに変換
        if len(image.shape) == 3:
            gray = cv2.cvtColor(image, cv2.COLOR_BGR2GRAY)
        else:
            gray = image

        # 線を強調するためにガウシアンブラーを適用
        # これにより細い線の連続性が向上します
        gray = cv2.GaussianBlur(gray, (3, 3), 0)

        # 線を太くするための前処理を適用
        kernel_dilate = np.ones((2, 2), np.uint8)
        gray = cv2.dilate(gray, kernel_dilate, iterations=1)

        # 単純な二値化（Otsuの方法で閾値を自動決定）
        _, binary = cv2.threshold(
            gray, 0, 255, cv2.THRESH_BINARY_INV + cv2.THRESH_OTSU)

        # 小さなノイズを除去と文字の連結
        kernel_open = np.ones((2, 2), np.uint8)
        binary = cv2.morphologyEx(binary, cv2.MORPH_OPEN, kernel_open)
        # 文字の連結を強化
        kernel_close = np.ones((2, 2), np.uint8)
        binary = cv2.morphologyEx(binary, cv2.MORPH_CLOSE, kernel_close)

        return binary

    def preprocess_image(self, image):
        """
        テキスト抽出のための画像前処理を行います。
        ノイズ除去、コントラスト調整、シンプルな二値化を順に適用します。

        Args:
            image: 入力画像 (BGR形式)

        Returns:
            前処理済みの画像と二値化画像のタプル
        """
        text_logger.info("画像の前処理を開始します...")
        # ステップ1: ノイズ除去
        denoised = self.remove_noise(image)

        # ステップ2: コントラストを上げて背景を飛ばす（明度は上げない）
        brightened = self.enhance_brightness_contrast(
            denoised, alpha=1.5, beta=0)

        # ステップ3: 通常のコントラスト調整
        enhanced = self.adjust_contrast(brightened)

        # ステップ4: 適応的二値化
        binary = self.adaptive_threshold(enhanced)

        text_logger.info("画像の前処理が完了しました")

        return enhanced, binary<|MERGE_RESOLUTION|>--- conflicted
+++ resolved
@@ -54,7 +54,6 @@
 
 
 class TextExtractor:
-<<<<<<< HEAD
     def __init__(self, output_dir=None, crop=False, color_mode="original", mono_color="#000000", ocr_engine=None):
         """Create extractor with optional output directory and options.
 
@@ -62,31 +61,12 @@
         ----------
         ocr_engine : str, optional
             Specify OCR engine to use. Overrides config.json if provided.
-=======
-    def __init__(self, output_dir=None, crop=False, color_mode="original", mono_color="#000000",
-                 box_scale=1.2, morph_kernel_size=2):
-        """Create extractor with optional output directory and options.
-
-        Args:
-            output_dir: 出力先ディレクトリ
-            crop: 文字部分だけを切り抜くかどうか
-            color_mode: 出力画像のカラー設定
-            mono_color: 単色モードの場合の色
-            box_scale: 文字ボックス拡大倍率（中心から拡大）
-            morph_kernel_size: マスク調整に用いるモルフォロジー演算のカーネルサイズ
->>>>>>> e92f4432
         """
         self.output_dir = output_dir
         self.crop = crop
         self.color_mode = color_mode
         self.mono_color = mono_color
-<<<<<<< HEAD
         self.ocr_engine = ocr_engine
-=======
-        self.box_scale = box_scale
-        self.morph_kernel_size = morph_kernel_size
-        self.ocr_engine = "tesseract"
->>>>>>> e92f4432
         self.easyocr_reader = None
 
         # 設定ファイルからOCRエンジンを読み込む
